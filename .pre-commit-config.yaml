repos:
  - repo: https://github.com/psf/black
<<<<<<< HEAD
    rev: 22.10.0
=======
    rev: 23.1.0
>>>>>>> 165e504f
    hooks:
      - id: black
        language_version: python3
        exclude: ^scripts/.*$
<|MERGE_RESOLUTION|>--- conflicted
+++ resolved
@@ -1,10 +1,6 @@
 repos:
   - repo: https://github.com/psf/black
-<<<<<<< HEAD
-    rev: 22.10.0
-=======
     rev: 23.1.0
->>>>>>> 165e504f
     hooks:
       - id: black
         language_version: python3
