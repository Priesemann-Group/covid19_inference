import datetime
import pandas as pd
import logging

# Import base class
from .retrieval import Retrieval, _data_dir_fallback

log = logging.getLogger(__name__)


class OxCGRT(Retrieval):
    """
    This class can be used to retrieve the datasset on goverment policies from the
    `Oxford Covid-19 Government Response Tracker <https://github.com/OxCGRT/covid-policy-tracker>`_.


    Example
    -------
    .. code-block::

        gov_pol = cov19.data_retrieval.OxCGRT()
        gov_pol.download_all_available_data()

    """

    def __init__(self, auto_download=False):
        """
        On init of this class the base Retrieval Class __init__ is called, with google specific
        arguments.

        Parameters
        ----------
        auto_download : bool, optional
            Whether or not to automatically call the download_all_available_data() method.
            One should explicitly call this method for more configuration options
            (default: false)
        """

        # ------------------------------------------------------------------------------ #
        #  Init Retrieval Base Class
        # ------------------------------------------------------------------------------ #
        """
        A name mainly used for the Local Filename
        """
        name = "OxCGRT"

        """
        The url to the main dataset as csv, if none if supplied the fallback routines get used
        """
<<<<<<< HEAD
        #url_csv = "https://raw.githubusercontent.com/OxCGRT/covid-policy-tracker/master/data/OxCGRT_latest.csv"
=======
>>>>>>> 57e0b1a2
        url_csv = "https://raw.githubusercontent.com/OxCGRT/covid-policy-tracker/master/data/OxCGRT_nat_latest.csv"

        """
        Kwargs for pandas read csv
        """
        kwargs = {}  # Surpress warning

        """
        If the local file is older than the update_interval it gets updated once the
        download all function is called. Can be diffent values depending on the parent class
        """
        update_interval = datetime.timedelta(days=1)

        # Init the retrieval base class
        Retrieval.__init__(
            self,
            name,
            url_csv,
            [_data_dir_fallback + "/" + name + "_fallback.csv.gz"],
            update_interval,
            **kwargs,
        )

        if auto_download:
            self.download_all_available_data()

    def download_all_available_data(self, force_local=False, force_download=False):
        """
        Attempts to download from the main url (self.url_csv) which was given on initialization.
        If this fails download from the fallbacks. It can also be specified to use the local files
        or to force the download. The download methods get inhereted from the base retrieval class.

        Parameters
        ----------
        force_local : bool, optional
            If True forces to load the local files.
        force_download : bool, optional
            If True forces the download of new files
        """
        if force_local and force_download:
            raise ValueError("force_local and force_download cant both be True!!")

        # ------------------------------------------------------------------------------ #
        # 1 Download or get local file
        # ------------------------------------------------------------------------------ #
        retrieved_local = False
        if self._timestamp_local_old(force_local) or force_download:
            self._download_helper(**self.kwargs)
        else:
            retrieved_local = self._local_helper()

        # ------------------------------------------------------------------------------ #
        # 2 Save local
        # ------------------------------------------------------------------------------ #
        self._save_to_local() if not retrieved_local else None

        # ------------------------------------------------------------------------------ #
        # 3 Convert to useable format
        # ------------------------------------------------------------------------------ #
        self._to_iso()

    def _to_iso(self):
        """
        Converts the data to a usable format i.e. converts all date string to
        datetime objects and some other column names.

        This is most of the time the first place one has to look at if something breaks!

        self.data -> self.data converted
        """
        try:
            df = self.data
            if "Date" in df.columns:
                df = df.rename(columns={"Date": "date"})
            if "CountryName" in df.columns:
                df = df.rename(columns={"CountryName": "country"})
            # datetime columns
            df["date"] = pd.to_datetime(df["date"], format="%Y%m%d")
            df = df.set_index("date")
            self.data = df
        except Exception as e:
            log.warning(f"There was an error formating the data! {e}")
            raise e
        return False

    def get_possible_countries(self):
        """
        Can be used to obtain all different possible countries in the dataset.

        Returns
        -------
        : pandas.DataFrame
        """
        return self.data["country"].unique()

    def get_possible_policies(self):
        """
        Can be used to obtain all policies in there corresponding categories possible countries in the dataset.

        Returns
        -------
        : dict
        """

        ret = dict()
        ret["containment and closure policies"] = []
        ret["economic policies"] = []
        ret["health system policies"] = []
        ret["miscellaneous policies"] = []

        for policy in self.data.columns:
            if (
                policy.startswith("C")
                and any(map(str.isdigit, policy))
                and policy[-4:] != "Flag"
            ):
                ret["containment and closure policies"].append(policy)

            if (
                policy.startswith("E")
                and any(map(str.isdigit, policy))
                and policy[-4:] != "Flag"
            ):
                ret["economic policies"].append(policy)

            if (
                policy.startswith("H")
                and any(map(str.isdigit, policy))
                and policy[-4:] != "Flag"
            ):
                ret["health system policies"].append(policy)

            if (
                policy.startswith("M")
                and any(map(str.isdigit, policy))
                and policy[-4:] != "Flag"
            ):
                ret["miscellaneous policies"].append(policy)

        return ret

    def get_change_points(self, policies, country):
        """
        Returns a list of change points, depending on the selected measure and country.

        Parameters
        ----------
        policies : str, array of str
            The wanted policies. Can be an array of strings, use get_possible_policies() to get
            a dict of possible policies.

        country : str
            Filter for country, use get_possible_countries() to get a list of possible ones.

        Returns
        -------
        :array of dicts
        """

        if isinstance(policies, str):
            policies = [policies]

        change_points = []

        # 1. Select by country
        df = self.data[self.data["country"] == country]

        # 2. Select each policy
        for policy in policies:
            df_t = df[policy].dropna(axis=0)

            # 3. Iterate over every date and check if the last value changed
            value_before = 0
            for date, value in df_t.iteritems():
                if value_before != value:
                    log.debug(f"Change point found:\n\t{policy}\n\t{date}")
                    cp_temp = dict(
                        date=date,
                        policy=policy,
                        indicator_before=value_before,
                        indicator_after=value,
                    )
                    change_points.append(cp_temp)
                value_before = value

        return change_points

    def get_time_data(self, policy, country, data_begin=None, data_end=None):
        """
        Parameters
        ----------
        policy : str
            The wanted policy.
        country : str
            Filter for country, use get_possible_countries() to get a list of possible ones.
        data_begin : datetime.datetime, optional
            intial date for the returned data, if no value is given the first date in the dataset is used,
            if none is given could yield errors
        data_end : datetime.datetime, optional
            last date for the returned data, if no value is given the most recent date in the dataset is used

        Returns
        -------
        :
            Pandas dataframe with policy
        """
        if data_begin is None:
            data_begin = self.__get_first_date()
        if data_end is None:
            data_end = self.__get_last_date()

        # 1. Select by country
        df = self.data[self.data["country"] == country]
        df_t = df[policy].dropna(axis=0)
        index = pd.date_range(data_begin, data_end)
        return df_t.reindex(index)

    def __get_first_date(self):
        return self.data.index.min()

    def __get_last_date(self):
        return self.data.index.max()<|MERGE_RESOLUTION|>--- conflicted
+++ resolved
@@ -47,10 +47,6 @@
         """
         The url to the main dataset as csv, if none if supplied the fallback routines get used
         """
-<<<<<<< HEAD
-        #url_csv = "https://raw.githubusercontent.com/OxCGRT/covid-policy-tracker/master/data/OxCGRT_latest.csv"
-=======
->>>>>>> 57e0b1a2
         url_csv = "https://raw.githubusercontent.com/OxCGRT/covid-policy-tracker/master/data/OxCGRT_nat_latest.csv"
 
         """
