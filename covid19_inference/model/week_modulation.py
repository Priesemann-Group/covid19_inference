# ------------------------------------------------------------------------------ #
# Apply a weekly modulation to the reported cases. Less reports on the weekend
# ------------------------------------------------------------------------------ #

import logging
import aesara
import numpy as np
from datetime import timedelta
import pymc as pm
from aesara import scan
import aesara.tensor as at


from .model import *
from . import utility as ut

log = logging.getLogger(__name__)


def week_modulation(
    cases,
    week_modulation_type="abs_sine",
    model=None,
    **kwargs,
):
    r"""
    This is a high level function to apply a weekly modulation to the reported cases.
<<<<<<< HEAD

    The type of the modulation is set by ``week_modulation_type``. The following types are available:

    * ``abs_sine``: The absolute value of a sine function is applied to the cases. This is the default. See :func:`abs_sine_modulation` for more details.
    * ``step``: A step function is applied to the cases. See :func:`step_modulation` for more details.

=======

    The type of the modulation is set by ``week_modulation_type``. The following types are available:

    * ``abs_sine``: The absolute value of a sine function is applied to the cases. This is the default. See :func:`abs_sine_modulation` for more details.
    * ``step``: A step function is applied to the cases. See :func:`step_modulation` for more details.

>>>>>>> 57e0b1a2
    All function will use the default parameters but you
    can supply parameters by passing them as keyword arguments.

    Parameters
    ----------
    cases_raw : :class:`~aesara.tensor.TensorVariable`
        The input array of daily new cases, can be one- or two-dimensional.
    week_modulation_type : str
        The type of modulation, accepts ``"step"`` or  ``"abs_sine`` (the default).
    model : :class:`Cov19Model`
        If none, it is retrieved from the context
    kwargs : dict
        Additional keyword arguments are passed to the respective lower level functions.

    Returns
    -------
    cases : :class:`~aesara.tensor.TensorVariable`
        The new cases with modulation applied.

    """

    # Switch for the different types of modulation
    types = {
        "abs_sine": abs_sine_modulation,
        "step": step_modulation,
        "by_weekday": by_weekday_modulation,
    }

    if week_modulation_type not in types:
        raise ValueError(
            f"week_modulation_type must be one of {types.keys()}, but is {week_modulation_type}"
        )

    # Use the function
    cases = types[week_modulation_type](cases, model=model, **kwargs)

    return cases

<<<<<<< HEAD

=======
>>>>>>> 57e0b1a2
def step_modulation(
    cases_raw,
    weekend_days=(6, 7),
    # weekend_factor,
    weekend_factor=None,
    weekend_factor_kwargs={
        "name": "weekend_factor",
        "mu": np.log(0.3),
        "sigma": 0.5,
    },
    # other
    model=None,
):
    r""" Adds a step modulation to the cases to account for weekend not
    being reported or being reported less.
<<<<<<< HEAD

=======
>>>>>>> 57e0b1a2
    .. math::
        \text{cases} &= \text{cases_raw} \cdot (1-f(t))\,, \qquad\text{with}\\
        f(t) &= \begin{cases}
            1 & \text{if } t \text{ is a weekend day}\\
            0 & \text{otherwise}
        \end{cases}
    
    By default, weekend factor :math:`f_w` follows a LogNormal distribution with
    median ``weekend_factor_prior_mu`` and sigma ``weekend_factor_prior_sigma``. It is hierarchically
    constructed if the input is two-dimensional by the function :func:`hierarchical_normal` with default arguments.
<<<<<<< HEAD

    Weekends are defined to be Saturday and Sunday, but can be changed with
    the ``weekend_days`` parameter.

    Parameters
    ----------

    cases_raw : :class:`~aesara.tensor.TensorVariable`
        The input array of daily new cases, can be one- or two-dimensional. First dimension
        has to be the time dimension.

    weekend_days : tuple of ints
        The days counted as weekend (isoweekday: 1 is Monday, 7 is Sunday). Default is Saturday and Sunday (6,7).

=======
    Weekends are defined to be Saturday and Sunday, but can be changed with
    the ``weekend_days`` parameter.
    
    Parameters
    ----------
    cases_raw : :class:`~aesara.tensor.TensorVariable`
        The input array of daily new cases, can be one- or two-dimensional. First dimension
        has to be the time dimension.
    weekend_days : tuple of ints
        The days counted as weekend (isoweekday: 1 is Monday, 7 is Sunday). Default is Saturday and Sunday (6,7).
>>>>>>> 57e0b1a2
    weekend_factor : None or :class:`pymc.Continuous`
        The weekend factor :math:`f_w` can be passed as a PyMC distribution. If ``None`` it is
        constructed from the parameters ``weekend_factor_prior_mu`` and ``weekend_factor_prior_sigma`` using 
        a Lognormal distribution. If the input is two-dimensional, the distribution is hierarchically constructed
        using the function :func:`hierarchical_normal` with default arguments.
<<<<<<< HEAD

    weekend_factor_kwargs : dict
        Keyword arguments passed to the pymc distribution of ``weekend_factor`` if it is constructed.
        See :class:`pymc.Normal` for available arguments. Default is ``{"name":"weekend_factor", "mu": log(0.3), "sigma": 0.5}``.

=======
    weekend_factor_kwargs : dict
        Keyword arguments passed to the pymc distribution of ``weekend_factor`` if it is constructed.
        See :class:`pymc.Normal` for available arguments. Default is ``{"name":"weekend_factor", "mu": log(0.3), "sigma": 0.5}``.
>>>>>>> 57e0b1a2
    Returns
    -------
    cases : :class:`~aesara.tensor.TensorVariable`
        The new cases with modulation applied.
    """

    log.info("Week modulation (step)")
    model = modelcontext(None)
    # Get the shape of the modulation from the shape of our simulation
    shape_modulation = list(model.sim_shape)

    # Check if weekend_factor is passed as a distribution
    if weekend_factor is None:
        # Create LogNormal distribution f_w
        weekend_factor_name = weekend_factor_kwargs.pop("name", "weekend_factor")
        if not model.is_hierarchical:
            weekend_factor_log = pm.Normal(
                name=weekend_factor_name + "_log",
                **weekend_factor_kwargs,
            )
            weekend_factor = pm.Deterministic(
                weekend_factor_name, at.exp(weekend_factor_log)
            )
        else:  # hierarchical
            weekend_factor_L2_log, weekend_factor_L1_log = ut.hierarchical_normal(
                name_L1=weekend_factor_name + "_hc_L1_log",
                name_L2=weekend_factor_name + "_hc_L2_log",
                name_sigma="sigma_" + weekend_factor_name,
                pr_mean=weekend_factor_kwargs["mu"],
                pr_sigma=weekend_factor_kwargs["sigma"],
            )
            weekend_factor = at.exp(weekend_factor_L2_log)
            pm.Deterministic(
                weekend_factor_name + "_hc_L1", at.exp(weekend_factor_L1_log)
            )
            pm.Deterministic(
                weekend_factor_name + "_hc_L2", at.exp(weekend_factor_L2_log)
            )
    elif not isinstance(weekend_factor, pm.Distribution):
        raise ValueError("weekend_factor has to be a PyMC distribution.")

        # Modulation
    modulation = np.zeros(shape_modulation[0])
    for i in range(shape_modulation[0]):
        date_curr = model.sim_begin + timedelta(days=i)
        if date_curr.isoweekday() in weekend_days:
            modulation[i] = 1

    modulation = at.as_tensor_variable(modulation)

    # Pad modulation to the shape of the simulation
    if len(shape_modulation) > 1:
        for i in range(len(shape_modulation) - 1):
            modulation = at.shape_padaxis(modulation, axis=-1)

    # Apply modulation
    cases = cases_raw * at.abs(np.ones(model.sim_shape) - weekend_factor * modulation)

    return cases


<<<<<<< HEAD
=======

>>>>>>> 57e0b1a2
def abs_sine_modulation(
    cases_raw,
    # weekend_factor,
    weekend_factor=None,
    weekend_factor_kwargs={
        "name": "weekend_factor",
        "mu": np.log(0.3),
        "sigma": 0.5,
    },
    # offset_modulation,
    offset_modulation=None,
    offset_modulation_kwargs={
        "name": "offset_modulation",
        "mu": 0,
        "kappa": 0.01,
    },
    # other
    model=None,
):
    r"""Adds weekly modulation to the cases, following an absolute sine function.
<<<<<<< HEAD

    .. math::
        \text{cases} &= \text{cases_raw} \cdot (1-f(t))\,, \qquad\text{with}\\
        f(t) &= f_w \cdot \left(1 - \left|\sin\left(\frac{\pi}{7} t- \frac{1}{2}\Phi_w\right)\right| \right),


    By default, weekend factor :math:`f_w` follows a Lognormal distribution with
    median ``weekend_factor_prior_mu`` and sigma ``weekend_factor_prior_sigma``. It is hierarchically
    constructed if the input is two-dimensional by the function :func:`hierarchical_normal` with default arguments.

    The offset from Sunday :math:`\Phi_w` follows a flat :class:`pymc.VonMises`
    distribution and is the same for all regions.

    This method was used in the paper `Dehning et al. 2020`_. It might not be
    the best choice and depends on the reporting behavior of the region.

    .. _Dehning et al. 2020: https://www.science.org/doi/10.1126/science.abb9789

=======
    .. math::
        \text{cases} &= \text{cases_raw} \cdot (1-f(t))\,, \qquad\text{with}\\
        f(t) &= f_w \cdot \left(1 - \left|\sin\left(\frac{\pi}{7} t- \frac{1}{2}\Phi_w\right)\right| \right),
    By default, weekend factor :math:`f_w` follows a Lognormal distribution with
    median ``weekend_factor_prior_mu`` and sigma ``weekend_factor_prior_sigma``. It is hierarchically
    constructed if the input is two-dimensional by the function :func:`hierarchical_normal` with default arguments.
    The offset from Sunday :math:`\Phi_w` follows a flat :class:`pymc.VonMises`
    distribution and is the same for all regions.
    This method was used in the paper `Dehning et al. 2020`_. It might not be
    the best choice and depends on the reporting behavior of the region.
    .. _Dehning et al. 2020: https://www.science.org/doi/10.1126/science.abb9789
>>>>>>> 57e0b1a2
    Parameters
    ----------
    cases_raw : :class:`~aesara.tensor.TensorVariable`
        The input array of daily new cases, can be one- or two-dimensional. First dimension
        has to be the time dimension.
<<<<<<< HEAD

=======
>>>>>>> 57e0b1a2
    weekend_factor : None or :class:`pymc.Continuous`
        The weekend factor :math:`f_w` can be passed as a Pymc distribution. If ``None`` it is
        constructed from the parameters ``weekend_factor_prior_mu`` and ``weekend_factor_prior_sigma`` using 
        a Lognormal distribution. If the input is two-dimensional, the distribution is hierarchically constructed
        using the function :func:`hierarchical_normal` with default arguments.
<<<<<<< HEAD

    weekend_factor_kwargs : dict
        Keyword arguments passed to the pymc distribution of ``weekend_factor`` if it is constructed.
        See :class:`pymc.Normal` for available arguments. Default is ``{"name":"weekend_factor", "mu": log(0.3), "sigma": 0.5}``.

    offset_modulation : None or :class:`pymc.Continuous`
        The offset from Sunday :math:`\Phi_w` can be passed as a PyMC distribution. If ``None`` it is a flat VonMises distribution (mu=0, kappa=0.01).

    offset_modulation_kwargs : dict
        Keyword arguments passed to the pymc distribution of ``offset_modulation`` if it is constructed.
        See :class:`pymc.VonMises` for available arguments. Default is ``{"name":"offset_modulation", "mu": 0, "kappa": 0.01}``.

    Returns
    -------
    cases : :class:`~aesara.tensor.TensorVariable`
        The new cases with modulation applied.
    """

=======
    weekend_factor_kwargs : dict
        Keyword arguments passed to the pymc distribution of ``weekend_factor`` if it is constructed.
        See :class:`pymc.Normal` for available arguments. Default is ``{"name":"weekend_factor", "mu": log(0.3), "sigma": 0.5}``.
    offset_modulation : None or :class:`pymc.Continuous`
        The offset from Sunday :math:`\Phi_w` can be passed as a PyMC distribution. If ``None`` it is a flat VonMises distribution (mu=0, kappa=0.01).
    offset_modulation_kwargs : dict
        Keyword arguments passed to the pymc distribution of ``offset_modulation`` if it is constructed.
        See :class:`pymc.VonMises` for available arguments. Default is ``{"name":"offset_modulation", "mu": 0, "kappa": 0.01}``.
    Returns
    -------
    cases : :class:`~aesara.tensor.TensorVariable`
        The new cases with modulation applied.
    """

>>>>>>> 57e0b1a2
    log.info("Week modulation (absolute sine)")
    model = modelcontext(model)
    # Get the shape of the modulation from the shape of our simulation
    shape_modulation = list(model.sim_shape)

    # Check if weekend_factor is passed as a distribution
    if weekend_factor is None:
        # Create LogNormal distribution f_w
        weekend_factor_name = weekend_factor_kwargs.pop("name", "weekend_factor")
        
        if not model.is_hierarchical:
            weekend_factor_log = pm.Normal(
                name=weekend_factor_name + "_log", **weekend_factor_kwargs
            )
            weekend_factor = pm.Deterministic(
                weekend_factor_name, at.exp(weekend_factor_log)
            )
        else:  # hierarchical
            weekend_factor_L2_log, weekend_factor_L1_log = ut.hierarchical_normal(
                name_L1=weekend_factor_name + "_hc_L1_log",
                name_L2=weekend_factor_name + "_hc_L2_log",
                name_sigma="sigma_" + weekend_factor_name,
                pr_mean=weekend_factor_kwargs["mu"],
                pr_sigma=weekend_factor_kwargs["sigma"],
            )
            weekend_factor = at.exp(weekend_factor_L2_log)
            pm.Deterministic(
                weekend_factor_name + "_hc_L1", at.exp(weekend_factor_L1_log)
            )
            pm.Deterministic(
                weekend_factor_name + "_hc_L2", at.exp(weekend_factor_L2_log)
            )

    # Check if offset_modulation is passed as a distribution
    if offset_modulation is None:
        offset_modulation_name = offset_modulation_kwargs.pop(
            "name", "offset_modulation"
        )
        offset_modulation = pm.VonMises(
            offset_modulation_name + "_rad", **offset_modulation_kwargs
        )
        pm.Deterministic(offset_modulation_name, offset_modulation / (2 * np.pi) * 7)
<<<<<<< HEAD

    # Modulation
    t = at.arange(shape_modulation[0]) - model.sim_begin.weekday()  # Sunday is 0
    modulation = 1 - at.abs(at.sin(t / 7 * np.pi + offset_modulation / 2))

    # Pad modulation to the shape of the simulation
    if len(shape_modulation) > 1:
        for i in range(len(shape_modulation) - 1):
            modulation = at.shape_padaxis(modulation, axis=-1)

    # Apply modulation
    cases = cases_raw * at.abs(np.ones(model.sim_shape) - weekend_factor * modulation)

    return cases


def by_weekday_modulation(cases, model=None):
    """Delayed cases by weekday.

    Only works for one region atm.

=======

    # Modulation
    t = at.arange(shape_modulation[0]) - model.sim_begin.weekday()  # Sunday is 0
    modulation = 1 - at.abs(at.sin(t / 7 * np.pi + offset_modulation / 2))

    # Pad modulation to the shape of the simulation
    if len(shape_modulation) > 1:
        for i in range(len(shape_modulation) - 1):
            modulation = at.shape_padaxis(modulation, axis=-1)

    # Apply modulation
    cases = cases_raw * at.abs(np.ones(model.sim_shape) - weekend_factor * modulation)

    return cases


def by_weekday_modulation(cases, model=None):
    """Delayed cases by weekday.
    Only works for one region atm.
>>>>>>> 57e0b1a2
    Parameters
    TODO
    """

    log.info("Week modulation (by weekday)")
    model = modelcontext(model)

    r_base_high = pm.Normal("fraction_delayed_weekend_raw", mu=-3, sigma=2)
    r_base_low = pm.Normal("fraction_delayed_week_raw", mu=-5, sigma=1)
    sigma_r = pm.HalfNormal("sigma_r", sigma=1)

    delta_r = (pm.Normal("delta_fraction_delayed", mu=0, sigma=1, shape=7)) * sigma_r
    e = pm.HalfCauchy("error_fraction", beta=0.2)

    r_base = at.stack(
        [
            r_base_high,
            r_base_low,
            r_base_low,
            r_base_low,
            r_base_high,
            r_base_high,
            r_base_high,
        ]  # Monday @ zero
    )
    r_week = r_base + delta_r

    r_transformed_week = at.nnet.sigm.sigmoid(r_week)
<<<<<<< HEAD
    pm.Deterministic("fraction_delayed_by_weekday", r_week)
=======
    pm.Deterministic("mean_fraction_delayed_by_weekday", r_transformed_week)
>>>>>>> 57e0b1a2

    t = np.arange(model.sim_shape[0]) + model.sim_begin.weekday()  # Monday @ zero

    week_matrix = np.zeros((model.sim_shape[0], 7), dtype="float")
    week_matrix[np.stack([t] * 7, axis=1) % 7 == np.arange(7)] = 1.0

    r_t = at.dot(week_matrix, r_transformed_week)

    fraction = pm.Beta(
        "fraction_delayed", alpha=r_t / e, beta=(1 - r_t) / e, shape=model.sim_shape[0]
    )

    def loop_delay_by_weekday(C_t, fraction_t, C_tm1, fraction_tm1):
        new_cases = (1.0 - fraction_t) * (C_t + fraction_tm1 * C_tm1)
        return new_cases, fraction_t

    (cases_modulated, _), _ = scan(
        fn=loop_delay_by_weekday,
        sequences=[cases, fraction],
        outputs_info=[
            cases[0],
            fraction[0],
        ],
        strict=True,
        n_steps=cases.shape[0],
        non_sequences=[],
    )

    pm.Deterministic("delayed_cases_by_weekday", cases_modulated)
    return cases_modulated<|MERGE_RESOLUTION|>--- conflicted
+++ resolved
@@ -25,21 +25,12 @@
 ):
     r"""
     This is a high level function to apply a weekly modulation to the reported cases.
-<<<<<<< HEAD
 
     The type of the modulation is set by ``week_modulation_type``. The following types are available:
 
     * ``abs_sine``: The absolute value of a sine function is applied to the cases. This is the default. See :func:`abs_sine_modulation` for more details.
     * ``step``: A step function is applied to the cases. See :func:`step_modulation` for more details.
 
-=======
-
-    The type of the modulation is set by ``week_modulation_type``. The following types are available:
-
-    * ``abs_sine``: The absolute value of a sine function is applied to the cases. This is the default. See :func:`abs_sine_modulation` for more details.
-    * ``step``: A step function is applied to the cases. See :func:`step_modulation` for more details.
-
->>>>>>> 57e0b1a2
     All function will use the default parameters but you
     can supply parameters by passing them as keyword arguments.
 
@@ -78,10 +69,6 @@
 
     return cases
 
-<<<<<<< HEAD
-
-=======
->>>>>>> 57e0b1a2
 def step_modulation(
     cases_raw,
     weekend_days=(6, 7),
@@ -97,10 +84,6 @@
 ):
     r""" Adds a step modulation to the cases to account for weekend not
     being reported or being reported less.
-<<<<<<< HEAD
-
-=======
->>>>>>> 57e0b1a2
     .. math::
         \text{cases} &= \text{cases_raw} \cdot (1-f(t))\,, \qquad\text{with}\\
         f(t) &= \begin{cases}
@@ -111,22 +94,6 @@
     By default, weekend factor :math:`f_w` follows a LogNormal distribution with
     median ``weekend_factor_prior_mu`` and sigma ``weekend_factor_prior_sigma``. It is hierarchically
     constructed if the input is two-dimensional by the function :func:`hierarchical_normal` with default arguments.
-<<<<<<< HEAD
-
-    Weekends are defined to be Saturday and Sunday, but can be changed with
-    the ``weekend_days`` parameter.
-
-    Parameters
-    ----------
-
-    cases_raw : :class:`~aesara.tensor.TensorVariable`
-        The input array of daily new cases, can be one- or two-dimensional. First dimension
-        has to be the time dimension.
-
-    weekend_days : tuple of ints
-        The days counted as weekend (isoweekday: 1 is Monday, 7 is Sunday). Default is Saturday and Sunday (6,7).
-
-=======
     Weekends are defined to be Saturday and Sunday, but can be changed with
     the ``weekend_days`` parameter.
     
@@ -137,23 +104,14 @@
         has to be the time dimension.
     weekend_days : tuple of ints
         The days counted as weekend (isoweekday: 1 is Monday, 7 is Sunday). Default is Saturday and Sunday (6,7).
->>>>>>> 57e0b1a2
     weekend_factor : None or :class:`pymc.Continuous`
         The weekend factor :math:`f_w` can be passed as a PyMC distribution. If ``None`` it is
         constructed from the parameters ``weekend_factor_prior_mu`` and ``weekend_factor_prior_sigma`` using 
         a Lognormal distribution. If the input is two-dimensional, the distribution is hierarchically constructed
         using the function :func:`hierarchical_normal` with default arguments.
-<<<<<<< HEAD
-
     weekend_factor_kwargs : dict
         Keyword arguments passed to the pymc distribution of ``weekend_factor`` if it is constructed.
         See :class:`pymc.Normal` for available arguments. Default is ``{"name":"weekend_factor", "mu": log(0.3), "sigma": 0.5}``.
-
-=======
-    weekend_factor_kwargs : dict
-        Keyword arguments passed to the pymc distribution of ``weekend_factor`` if it is constructed.
-        See :class:`pymc.Normal` for available arguments. Default is ``{"name":"weekend_factor", "mu": log(0.3), "sigma": 0.5}``.
->>>>>>> 57e0b1a2
     Returns
     -------
     cases : :class:`~aesara.tensor.TensorVariable`
@@ -215,10 +173,7 @@
     return cases
 
 
-<<<<<<< HEAD
-=======
-
->>>>>>> 57e0b1a2
+
 def abs_sine_modulation(
     cases_raw,
     # weekend_factor,
@@ -239,26 +194,6 @@
     model=None,
 ):
     r"""Adds weekly modulation to the cases, following an absolute sine function.
-<<<<<<< HEAD
-
-    .. math::
-        \text{cases} &= \text{cases_raw} \cdot (1-f(t))\,, \qquad\text{with}\\
-        f(t) &= f_w \cdot \left(1 - \left|\sin\left(\frac{\pi}{7} t- \frac{1}{2}\Phi_w\right)\right| \right),
-
-
-    By default, weekend factor :math:`f_w` follows a Lognormal distribution with
-    median ``weekend_factor_prior_mu`` and sigma ``weekend_factor_prior_sigma``. It is hierarchically
-    constructed if the input is two-dimensional by the function :func:`hierarchical_normal` with default arguments.
-
-    The offset from Sunday :math:`\Phi_w` follows a flat :class:`pymc.VonMises`
-    distribution and is the same for all regions.
-
-    This method was used in the paper `Dehning et al. 2020`_. It might not be
-    the best choice and depends on the reporting behavior of the region.
-
-    .. _Dehning et al. 2020: https://www.science.org/doi/10.1126/science.abb9789
-
-=======
     .. math::
         \text{cases} &= \text{cases_raw} \cdot (1-f(t))\,, \qquad\text{with}\\
         f(t) &= f_w \cdot \left(1 - \left|\sin\left(\frac{\pi}{7} t- \frac{1}{2}\Phi_w\right)\right| \right),
@@ -270,41 +205,16 @@
     This method was used in the paper `Dehning et al. 2020`_. It might not be
     the best choice and depends on the reporting behavior of the region.
     .. _Dehning et al. 2020: https://www.science.org/doi/10.1126/science.abb9789
->>>>>>> 57e0b1a2
     Parameters
     ----------
     cases_raw : :class:`~aesara.tensor.TensorVariable`
         The input array of daily new cases, can be one- or two-dimensional. First dimension
         has to be the time dimension.
-<<<<<<< HEAD
-
-=======
->>>>>>> 57e0b1a2
     weekend_factor : None or :class:`pymc.Continuous`
         The weekend factor :math:`f_w` can be passed as a Pymc distribution. If ``None`` it is
         constructed from the parameters ``weekend_factor_prior_mu`` and ``weekend_factor_prior_sigma`` using 
         a Lognormal distribution. If the input is two-dimensional, the distribution is hierarchically constructed
         using the function :func:`hierarchical_normal` with default arguments.
-<<<<<<< HEAD
-
-    weekend_factor_kwargs : dict
-        Keyword arguments passed to the pymc distribution of ``weekend_factor`` if it is constructed.
-        See :class:`pymc.Normal` for available arguments. Default is ``{"name":"weekend_factor", "mu": log(0.3), "sigma": 0.5}``.
-
-    offset_modulation : None or :class:`pymc.Continuous`
-        The offset from Sunday :math:`\Phi_w` can be passed as a PyMC distribution. If ``None`` it is a flat VonMises distribution (mu=0, kappa=0.01).
-
-    offset_modulation_kwargs : dict
-        Keyword arguments passed to the pymc distribution of ``offset_modulation`` if it is constructed.
-        See :class:`pymc.VonMises` for available arguments. Default is ``{"name":"offset_modulation", "mu": 0, "kappa": 0.01}``.
-
-    Returns
-    -------
-    cases : :class:`~aesara.tensor.TensorVariable`
-        The new cases with modulation applied.
-    """
-
-=======
     weekend_factor_kwargs : dict
         Keyword arguments passed to the pymc distribution of ``weekend_factor`` if it is constructed.
         See :class:`pymc.Normal` for available arguments. Default is ``{"name":"weekend_factor", "mu": log(0.3), "sigma": 0.5}``.
@@ -319,7 +229,6 @@
         The new cases with modulation applied.
     """
 
->>>>>>> 57e0b1a2
     log.info("Week modulation (absolute sine)")
     model = modelcontext(model)
     # Get the shape of the modulation from the shape of our simulation
@@ -362,7 +271,6 @@
             offset_modulation_name + "_rad", **offset_modulation_kwargs
         )
         pm.Deterministic(offset_modulation_name, offset_modulation / (2 * np.pi) * 7)
-<<<<<<< HEAD
 
     # Modulation
     t = at.arange(shape_modulation[0]) - model.sim_begin.weekday()  # Sunday is 0
@@ -381,30 +289,7 @@
 
 def by_weekday_modulation(cases, model=None):
     """Delayed cases by weekday.
-
     Only works for one region atm.
-
-=======
-
-    # Modulation
-    t = at.arange(shape_modulation[0]) - model.sim_begin.weekday()  # Sunday is 0
-    modulation = 1 - at.abs(at.sin(t / 7 * np.pi + offset_modulation / 2))
-
-    # Pad modulation to the shape of the simulation
-    if len(shape_modulation) > 1:
-        for i in range(len(shape_modulation) - 1):
-            modulation = at.shape_padaxis(modulation, axis=-1)
-
-    # Apply modulation
-    cases = cases_raw * at.abs(np.ones(model.sim_shape) - weekend_factor * modulation)
-
-    return cases
-
-
-def by_weekday_modulation(cases, model=None):
-    """Delayed cases by weekday.
-    Only works for one region atm.
->>>>>>> 57e0b1a2
     Parameters
     TODO
     """
@@ -433,11 +318,7 @@
     r_week = r_base + delta_r
 
     r_transformed_week = at.nnet.sigm.sigmoid(r_week)
-<<<<<<< HEAD
-    pm.Deterministic("fraction_delayed_by_weekday", r_week)
-=======
     pm.Deterministic("mean_fraction_delayed_by_weekday", r_transformed_week)
->>>>>>> 57e0b1a2
 
     t = np.arange(model.sim_shape[0]) + model.sim_begin.weekday()  # Monday @ zero
 
