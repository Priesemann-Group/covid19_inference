# ------------------------------------------------------------------------------ #
# This file implements the change points in the spreading rate
# ------------------------------------------------------------------------------ #

import logging
import pymc as pm
import aesara.tensor as at

import scipy.special
from .model import *
from . import utility as ut

log = logging.getLogger(__name__)


def R_t_log_with_longtailed_dist(
    R_0_log, dist=None, model=None, name_R_t=None, rho_scale_prior=0.1, **dist_priors
):
    r"""
    Builds a time dependent reproduction number :math:`R_t` by using a long tailed distribution.

    .. math::

        log(R_t) &= log(R_0) + cumsum(  \cdot \Delta rho))
        s &\sim \text{HalfCauchy}(\text{rho_scale_prior})

    The parameter :math:`\Delta rho` is dependent on the given distribution. Possible values are
    ``studentT``,``weibull``,``cauchy``. In theory you can also pass your another function of type
    :class:`pm.distributions.Continuous`.


    Parameters
    ----------
    R_0_log : number
        Initial value of the reproduction number in log transform
    dist : string or :class:`pm.distributions.Continuous`
        Distribution to use. Possible values are ``studentT``,``weibull``,``cauchy``.
        You can also pass your own distribution. If you use your own, be sure to configure the kwargs of the distribution
        using the ``dist_priors`` parameter. The distribution should have the time dimension as first axis.
    dist_priors : dict
        Dictionary of kwargs i.e. mostly priors for the distribution.
    model : :class:`Cov19Model`
        if none, it is retrieved from the context

    Returns
    -------
    R_t_log
    """

    log.info("R_t with long tailed dist")
    # Get our default mode context
    model = modelcontext(model)

    # Parse dist priors
    if "name" not in dist_priors:
        dist_priors["name"] = "Delta_rho"
    if "shape" not in dist_priors:
        dist_priors["shape"] = model.sim_len

    # Helper functions to define the distributions
    def _get_StundentT_dist(**dist_priors):
        if "nu" not in dist_priors:
            dist_priors["nu"] = 1.5
        if "mu" not in dist_priors:
            dist_priors["mu"] = 0
        if "sigma" not in dist_priors and "lam" not in dist_priors:
            dist_priors["sigma"] = 1
        return pm.StudentT(**dist_priors)

    def _get_Weibull_dist(**dist_priors):
        if "alpha" not in dist_priors:
            dist_priors["alpha"] = 0.2
        if "beta" not in dist_priors:
            dist_priors["beta"] = 1
        if "scale" not in dist_priors:
            mean_influx = 1
            scale = mean_influx / scipy.special.gamma(1 + 1 / dist_priors["alpha"])
        else:
            scale = dist_priors["scale"]
            del dist_priors["scale"]
        dist = (
            (pm.Weibull(**dist_priors))
            * scale
            * (pm.Normal("wb_scale", 0, 1, shape=dist_priors["shape"]))
        )
        return dist

    def _get_Cauchy_dist(**dist_priors):
        if "alpha" not in dist_priors:
            dist_priors["alpha"] = 0
        if "beta" not in dist_priors:
            dist_priors["beta"] = 1
        return pm.Cauchy(**dist_priors)

    # Parse dist
    if dist is None:
        dist = "studentT"
    if isinstance(dist, str):
        if dist == "studentT":
            dist = _get_StundentT_dist(**dist_priors)
        elif dist == "weibull":
            dist = _get_Weibull_dist(**dist_priors)
        elif dist == "cauchy":
            dist = _get_Cauchy_dist(**dist_priors)
    elif isinstance(dist, pm.distributions.Continuous):
        dist = dist("", **dist_priors)
    elif not isinstance(dist, pm.distributions.Continuous):
        raise ValueError(f"Distribution {dist} is not supported")

    # Build the model equations
    scale = pm.HalfCauchy("Delta_rho_scale", beta=rho_scale_prior)
    R_t_log = R_0_log + at.cumsum(scale * dist, axis=0)

    # Create responding R_t pymc3 variable with given name (from parameters)
    if name_R_t is not None:
        pm.Deterministic(name_R_t, at.exp(R_t_log))

    return R_t_log


def lambda_t_with_sigmoids(
    change_points_list,
    pr_median_lambda_0,
    pr_sigma_lambda_0=0.5,
    model=None,
    name_lambda_t="lambda_t",
    hierarchical=None,
    sigma_lambda_cp=None,
    sigma_lambda_week_cp=None,
    prefix_lambdas="",
    shape=None,
):
    r"""
    Builds a time dependent spreading rate :math:`\lambda_t` with change points. The change points are marked by a transient with a sigmoidal shape.

    TODO
    ----
    Add a bit more detailed documentation.

    Parameters
    ----------
    change_points_list
    pr_median_lambda_0
    pr_sigma_lambda_0
    model : :class:`Cov19Model`
        if none, it is retrieved from the context

    Returns
    -------
    lambda_t_log
    """
    log.info("Lambda_t with sigmoids")
    # Get our default mode context
    model = modelcontext(model)
    hierarchical = (
        model.is_hierarchical if model.is_hierarchical is None else hierarchical
    )
    # ?Get change points random variable?
    if shape is None:
        shape = model.shape_of_regions
    if isinstance(shape, int):
        shape = (shape,)

    # Get RV lists for log(lambda), transient time, and transient length of the change points
    lambda_log_list, tr_time_list, tr_len_list = _make_change_point_RVs(
        change_points_list,
        pr_median_lambda_0,
        pr_sigma_lambda_0,
        model=model,
        hierarchical=hierarchical,
        sigma_lambda_cp=sigma_lambda_cp,
        sigma_lambda_week_cp=sigma_lambda_week_cp,
        prefix_lambdas=prefix_lambdas,
        shape=shape,
    )

    # Build the time-dependent spreading rate
    lambda_log_t_list = [lambda_log_list[0] * at.ones((model.sim_len,) + shape)]
    lambda_before = lambda_log_list[0]

    # Loop over all lambda values and their corresponding transient values
    for tr_time, tr_len, lambda_after in zip(
        tr_time_list, tr_len_list, lambda_log_list[1:]
    ):
        # Create the right shape for the time array
        t = np.arange(model.sim_shape[0])

        # If the model is hierarchical repeatly add the t array to itself to match the shape
        if shape:
            t = np.repeat(t[:, None], shape, axis=-1)

<<<<<<< HEAD
        # Applies standart sigmoid nonlinearity
        lambda_t = at.sigmoid((t - tr_time) / tr_len * 4) * (
=======
        # Applies standard sigmoid nonlinearity
        lambda_t = at.nnet.basic.sigmoid((t - tr_time) / tr_len * 4) * (
>>>>>>> 57e0b1a2
            lambda_after - lambda_before
        )  # tr_len*4 because the derivative of the sigmoid at zero is 1/4, we want to set it to 1/tr_len

        lambda_before = lambda_after
        lambda_log_t_list.append(lambda_t)

    # Sum up all lambda values from the list
    for i, lambda_t in enumerate(lambda_log_t_list):
        pm.Deterministic(f"{prefix_lambdas}lambda_t_part_{i}", lambda_t)
    lambda_t_log = sum(lambda_log_t_list)

    # Create responding lambda_t pymc3 variable with given name (from parameters)
    if name_lambda_t is not None:
        pm.Deterministic(name_lambda_t, at.exp(lambda_t_log))

    return lambda_t_log


def lambda_t_with_linear_interp(
    change_points_list,
    pr_median_lambda_0,
    pr_sigma_lambda_0=0.5,
    model=None,
    name_lambda_t="lambda_t",
):
    """
    Parameters
    ----------
    change_points_list
    pr_median_lambda_0
    pr_sigma_lambda_0
    model : :class:`Cov19Model`
        if none, it is retrieved from the context

    Returns
    -------
    lambda_t_log

    TODO
    ----
    Documentation on this
    """
    log.info("Lambda_t linear in lin-space")
    # Get our default mode context
    model = modelcontext(model)

    # ?Get change points random variable?
    lambda_log_list, tr_time_list, tr_len_list = _make_change_point_RVs(
        change_points_list, pr_median_lambda_0, pr_sigma_lambda_0, model=model
    )

    # Build the time-dependent spreading rate
    lambda_t_list = [
        at.exp(lambda_log_list[0]) * at.ones(model.sim_shape)
    ]  # model.sim_shape = (time, state)
    lambda_log_before = lambda_log_list[0]

    # Loop over all lambda values and there corresponding transient values
    for tr_time, tr_len, lambda_log_after in zip(
        tr_time_list, tr_len_list, lambda_log_list[1:]
    ):
        # Create the right shape for the time array
        t = np.arange(model.sim_shape[0])

        # If the model is hierarchical repeatly add the t array to itself to match the shape
        if model.is_hierarchical:
            t = np.repeat(t[:, None], model.sim_shape[1], axis=-1)

        step_t = at.clip((t - tr_time + tr_len / 2) / tr_len, 0, 1)

        # create the time series of lambda
        lambda_t = step_t * (at.exp(lambda_log_after) - at.exp(lambda_log_before))

        lambda_log_before = lambda_log_after
        lambda_t_list.append(lambda_t)

    # Sum up all lambda values from the list
    lambda_t_log = at.log(sum(lambda_t_list))

    # Create responding lambda_t pymc3 variable with given name (from parameters)
    pm.Deterministic(name_lambda_t, at.exp(lambda_t_log))

    return lambda_t_log


def _make_change_point_RVs(
    change_points_list,
    pr_median_lambda_0,
    pr_sigma_lambda_0=1,
    model=None,
    hierarchical=None,
    sigma_lambda_cp=None,
    sigma_lambda_week_cp=None,
    prefix_lambdas="",
    shape=None,
):
    """
    Parameters
    ----------
    priors_dict
    change_points_list
    model

    Returns
    -------

    TODO
    ----
        Makes a Bayesian model returning lists for RVs for all log lambda, transient time and transient lengt.
        Hierarchical and non-hierarchical (and partly hierarchical) possible.

        Add a way to name the changepoints
    """

    if shape is None:
        shape = model.shape_of_regions

    def hierarchical_mod():
        """
        Creates hierarchical model for lambda (log), transient time, and transient length
        """
        
        # Make hierarchical RV for lambda_0 and put it (and log) into list
        lambda_0_hc_L2_log, lambda_0_hc_L1_log = ut.hierarchical_normal(
            name_L1="lambda_0_hc_L1_log_",
            name_L2="lambda_0_hc_L2_log",
            name_sigma="sigma_lambda_0_hc_L1",
            pr_mean=np.log(pr_median_lambda_0),
            pr_sigma=pr_sigma_lambda_0,
            error_cauchy=False,
            shape=shape,
        )
        lambda_L1_log_list = []
        pm.Deterministic("lambda_0_hc_L2", at.exp(lambda_0_hc_L2_log))
        pm.Deterministic("lambda_0_hc_L1", at.exp(lambda_0_hc_L1_log))
        lambda_log_list.append(lambda_0_hc_L2_log)
        lambda_L1_log_list.append(lambda_0_hc_L1_log)

        # Create lambda_log list for remaining time points (hierarchical RVs)
        for i, cp in enumerate(change_points_list):
            # Option 1: Define log lambda using hierarchical RVs representing difference to previous log lambda 
            if cp["relative_to_previous"]:
                if sigma_lambda_cp is None:
                    (
                        factor_lambda_cp_hc_L2_log,
                        factor_lambda_cp_hc_L1_log,
                    ) = ut.hierarchical_normal(
                        name_L1=f"factor_lambda_{i + 1}_hc_L1_log",
                        name_L2=f"factor_lambda_{i + 1}_hc_L2_log",
                        name_sigma=f"sigma_lambda_{i + 1}_hc_L1",
                        pr_mean=at.log(cp["pr_factor_to_previous"]),
                        pr_sigma=cp["pr_sigma_lambda"],
                        error_cauchy=False,
                        shape=shape,
                    )
                    lambda_cp_hc_L2_log = (
                        lambda_log_list[-1] + factor_lambda_cp_hc_L2_log
                    )
                    lambda_cp_hc_L1_log = (
                        lambda_L1_log_list[-1] + factor_lambda_cp_hc_L2_log
                    )
                # 
                else:
                    if sigma_lambda_week_cp is None:
                        raise RuntimeError("sigma_lambda_week_cp needs also to be set")
                    factor_lambda_week_log = (
                        pm.Normal(
                            name=f"diff_lambda_w_raw_{i+1}", mu=0, sigma=1.0, shape=()
                        )
                    ) * sigma_lambda_week_cp
                    lambda_cp_hc_L1_log = (
                        lambda_L1_log_list[-1] + factor_lambda_week_log
                    )
                    pr_mean_lambda = lambda_log_list[-1] + factor_lambda_week_log
                    lambda_cp_hc_L2_log = (
                        (
                            pm.Normal(
                                name=f"diff_lambda_cw_raw_{i + 1}",
                                mu=pr_mean_lambda,
                                sigma=1.0,
                                shape=shape,
                            )
                        )
                        - pr_mean_lambda
                    ) * sigma_lambda_cp + pr_mean_lambda
            # Option 2: Define log lambda directly as hierarchical RV
            else:
                pr_mean_lambda = np.log(cp["pr_median_lambda"])

                lambda_cp_hc_L2_log, lambda_cp_hc_L1_log = ut.hierarchical_normal(
                    name_L1=f"lambda_{i + 1}_hc_L1_log",
                    name_L2=f"lambda_{i + 1}_hc_L2_log",
                    name_sigma=f"sigma_lambda_{i + 1}_hc_L1",
                    pr_mean=pr_mean_lambda,
                    pr_sigma=cp["pr_sigma_lambda"],
                    error_cauchy=False,
                    shape=shape,
                )
            pm.Deterministic(f"lambda_{i + 1}_hc_L2", at.exp(lambda_cp_hc_L2_log))
            pm.Deterministic(f"lambda_{i + 1}_hc_L1", at.exp(lambda_cp_hc_L1_log))
            lambda_log_list.append(lambda_cp_hc_L2_log)
            lambda_L1_log_list.append(lambda_cp_hc_L1_log)

        # Create transient time list
        dt_before = model.sim_begin

        # Make RVs for transient times and lengths
        # Non-hierarchical version for variables beside lambda
        if hierarchical == "only_lambda": 
            # Fill transient time lists with RVs according to input change point list
            for i, cp in enumerate(change_points_list):
                dt_begin_transient = cp["pr_mean_date_transient"]
                if dt_before is not None and dt_before > dt_begin_transient:
                    raise RuntimeError(
                        "Dates of change points are not temporally ordered"
                    )

                prior_mean = (dt_begin_transient - model.sim_begin).days
                tr_time = pm.Normal(
                    name=f"{prefix_lambdas}transient_day_{i + 1}",
                    mu=prior_mean,
                    sigma=cp["pr_sigma_date_transient"],
                    shape=shape,
                )
                tr_time_list.append(tr_time)
                dt_before = dt_begin_transient

            # Create transient length list
            for i, cp in enumerate(change_points_list):
                tr_len_raw = pm.Normal(
                    name=f"{prefix_lambdas}transient_len_{i + 1}_raw_",
                    mu=cp["pr_median_transient_len"],
                    sigma=cp["pr_sigma_transient_len"],
                    shape=shape,
                )
                pm.Deterministic(
                    f"{prefix_lambdas}transient_len_{i + 1}",
                    at.softplus(tr_len_raw),
                )
<<<<<<< HEAD
                tr_len_list.append(at.softplus(tr_len_raw))
=======
                tr_len_list.append(at.nnet.basic.softplus(tr_len_raw))
        # Hierarchical version for the variables beside lambda
>>>>>>> 57e0b1a2
        else:
            # Fill transient time lists with RVs according to input change point list
            for i, cp in enumerate(change_points_list):
                dt_begin_transient = cp["pr_mean_date_transient"]
                if dt_before is not None and dt_before > dt_begin_transient:
                    raise RuntimeError(
                        "Dates of change points are not temporally ordered"
                    )
                prior_mean = (dt_begin_transient - model.sim_begin).days
                tr_time_L2, _ = ut.hierarchical_normal(
                    name_L1=f"transient_day_{i + 1}_hc_L1",
                    name_L2=f"transient_day_{i + 1}_hc_L2",
                    name_sigma=f"sigma_transient_day_{i + 1}_L1",
                    pr_mean=prior_mean,
                    pr_sigma=cp["pr_sigma_date_transient"],
                    error_fact=1.0,
                    error_cauchy=False,
                    shape=shape,
                )
                tr_time_list.append(tr_time_L2)
                dt_before = dt_begin_transient

            # Create transient len list
            for i, cp in enumerate(change_points_list):
                # if model.sim_ndim == 1:
                tr_len_L2_raw, tr_len_L1_raw = ut.hierarchical_normal(
                    name_L1=f"transient_len_{i + 1}_hc_L1_raw",
                    name_L2=f"transient_len_{i + 1}_hc_L2_raw",
                    name_sigma=f"sigma_transient_len_{i + 1}",
                    pr_mean=cp["pr_median_transient_len"],
                    pr_sigma=cp["pr_sigma_transient_len"],
                    error_fact=1.0,
                    error_cauchy=False,
                    shape=shape,
                )
                if tr_len_L1_raw is not None:
                    pm.Deterministic(
                        f"transient_len_{i + 1}_hc_L1",
                        at.softplus(tr_len_L1_raw),
                    )
                    pm.Deterministic(
                        f"transient_len_{i + 1}_hc_L2",
                        at.softplus(tr_len_L2_raw),
                    )
                else:
                    pm.Deterministic(
                        f"transient_len_{i + 1}", at.softplus(tr_len_L2_raw)
                    )
                tr_len_list.append(at.softplus(tr_len_L2_raw))

    def non_hierarchical_mod():
        """
        Creates non-hierarchical model for lambda (log), transient time, and transient length
        """
        
        lambda_0_log = pm.Normal(
            name=f"{prefix_lambdas}lambda_0_log_",
            mu=np.log(pr_median_lambda_0),
            sigma=pr_sigma_lambda_0,
            shape=shape,
        )
        pm.Deterministic(f"{prefix_lambdas}lambda_0", at.exp(lambda_0_log))
        lambda_log_list.append(lambda_0_log)

        # Create lambda_log list
        for i, cp in enumerate(change_points_list):
            if cp["relative_to_previous"]:
                pr_mean_lambda = lambda_log_list[-1] + at.log(
                    cp["pr_factor_to_previous"]
                )
                if sigma_lambda_cp is not None:
                    lambda_cp_log = (
                        pm.Normal(
                            name=f"{prefix_lambdas}lambda_{i + 1}_log_",
                            mu=pr_mean_lambda,
                            sigma=1.0,
                            shape=shape,
                        )
                        - pr_mean_lambda
                    ) * sigma_lambda_cp + pr_mean_lambda

                else:
                    lambda_cp_log = pm.Normal(
                        name=f"{prefix_lambdas}lambda_{i + 1}_log_",
                        mu=pr_mean_lambda,
                        sigma=cp["pr_sigma_lambda"],
                        shape=shape,
                    )
            else:
                pr_mean_lambda = np.log(cp["pr_median_lambda"])
                lambda_cp_log = pm.Normal(
                    name=f"{prefix_lambdas}lambda_{i + 1}_log_",
                    mu=pr_mean_lambda,
                    sigma=cp["pr_sigma_lambda"],
                    shape=shape,
                )
            pm.Deterministic(f"{prefix_lambdas}lambda_{i + 1}", at.exp(lambda_cp_log))
            lambda_log_list.append(lambda_cp_log)

        # Create transient time list
        dt_before = model.sim_begin
        for i, cp in enumerate(change_points_list):
            dt_begin_transient = cp["pr_mean_date_transient"]
            if dt_before is not None and dt_before > dt_begin_transient:
                raise RuntimeError("Dates of change points are not temporally ordered")

            prior_mean = (dt_begin_transient - model.sim_begin).days
            tr_time = pm.Normal(
                name=f"{prefix_lambdas}transient_day_{i + 1}",
                mu=prior_mean,
                sigma=cp["pr_sigma_date_transient"],
                shape=shape,
            )
            tr_time_list.append(tr_time)
            dt_before = dt_begin_transient

        # Create transient length list
        for i, cp in enumerate(change_points_list):
            tr_len_raw = pm.Normal(
                name=f"{prefix_lambdas}transient_len_{i + 1}_raw_",
                mu=cp["pr_median_transient_len"],
                sigma=cp["pr_sigma_transient_len"],
                shape=shape,
            )
            pm.Deterministic(
                f"{prefix_lambdas}transient_len_{i + 1}",
                at.softplus(tr_len_raw),
            )
            tr_len_list.append(at.softplus(tr_len_raw))

    # ------------------------------------------------------------------------------ #
    # Start of function body
    # ------------------------------------------------------------------------------ #

    default_priors_change_points = dict(
        pr_median_lambda=pr_median_lambda_0,
        pr_sigma_lambda=pr_sigma_lambda_0,
        pr_sigma_date_transient=2,
        pr_median_transient_len=4,
        pr_sigma_transient_len=1,
        pr_mean_date_transient=None,
        relative_to_previous=False,
        pr_factor_to_previous=1,
    )

    for cp_priors in change_points_list:
        set_missing_priors_with_default(cp_priors, default_priors_change_points)

    model = modelcontext(model)
    lambda_log_list = []
    tr_time_list = []
    tr_len_list = []

    if hierarchical is None:
        hierarchical = model.is_hierarchical
    if hierarchical:
        hierarchical_mod()
    else:
        non_hierarchical_mod()

    return lambda_log_list, tr_time_list, tr_len_list


def _smooth_step_function(start_val, end_val, t_begin, t_end, t_total):
    """
    Instead of going from start_val to end_val in one step, make the change a
    gradual linear slope.

    Parameters
    ----------
        start_val : float
            Starting value

        end_val : float
            Target value

        t_begin : int or array_like or :class:`~aesara.tensor.Variable`
            Time point (inbetween 0 and t_total) where start_val is placed

        t_end : int or array_like or :class:`~aesara.tensor.Variable`
            Time point (inbetween 0 and t_total) where end_val is placed

        t_total : int
            Total number of time points

    Returns
    -------
        : :class:`~aesara.tensor.Variable`
            vector of length t_total with the values of the parameterised f(t)
    """
    t = np.arange(t_total)

    return (
        at.clip((t - t_begin) / (t_end - t_begin), 0, 1) * (end_val - start_val)
        + start_val
    )<|MERGE_RESOLUTION|>--- conflicted
+++ resolved
@@ -189,13 +189,8 @@
         if shape:
             t = np.repeat(t[:, None], shape, axis=-1)
 
-<<<<<<< HEAD
-        # Applies standart sigmoid nonlinearity
-        lambda_t = at.sigmoid((t - tr_time) / tr_len * 4) * (
-=======
         # Applies standard sigmoid nonlinearity
         lambda_t = at.nnet.basic.sigmoid((t - tr_time) / tr_len * 4) * (
->>>>>>> 57e0b1a2
             lambda_after - lambda_before
         )  # tr_len*4 because the derivative of the sigmoid at zero is 1/4, we want to set it to 1/tr_len
 
@@ -435,12 +430,8 @@
                     f"{prefix_lambdas}transient_len_{i + 1}",
                     at.softplus(tr_len_raw),
                 )
-<<<<<<< HEAD
-                tr_len_list.append(at.softplus(tr_len_raw))
-=======
                 tr_len_list.append(at.nnet.basic.softplus(tr_len_raw))
         # Hierarchical version for the variables beside lambda
->>>>>>> 57e0b1a2
         else:
             # Fill transient time lists with RVs according to input change point list
             for i, cp in enumerate(change_points_list):
