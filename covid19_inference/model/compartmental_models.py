--- conflicted
+++ resolved
@@ -1,12 +1,5 @@
 # ------------------------------------------------------------------------------ #
-<<<<<<< HEAD
 # Implementations of the SIR and SEIR-like models
-=======
-# @Author:        F. Paul Spitzner
-# @Email:         paul.spitzner@ds.mpg.de
-# @Created:       2020-05-19 11:58:07
-# @Last Modified: 2020-05-20 10:58:31
->>>>>>> 527e0850
 # ------------------------------------------------------------------------------ #
 
 import logging
